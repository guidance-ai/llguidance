use std::{sync::Arc, time::Duration};

use crate::{
    api::{GenGrammarOptions, ParserLimits, StopReason, TopLevelGrammar},
    earley::{
        grammars_from_json, BiasComputer, CGrammar, CSymIdx, DefaultBiasComputer, Parser,
        ParserError, ParserStats,
    },
    infoln, warn, Logger,
};
use anyhow::Result;
use serde_json::json;
use toktrie::{InferenceCapabilities, SimpleVob, StepArg, StepResult, TokEnv, TokenId};

#[derive(Clone)]
pub struct TokenParser {
    pub token_env: TokEnv,
    pub parser: Parser,
    pub mid_process_start_time: instant::Instant,
    pub last_bias_time: Duration,
    pub inference_caps: InferenceCapabilities,
    pub logger: Logger,
    pub limits: ParserLimits,
    pub bias_computer: Arc<dyn BiasComputer>,
    last_step_stats: ParserStats,
    max_step_stats: ParserStats,
    pending_bogus_backtrack: u32,
    // sampling any of these will pop the parser stack:
    pop_tokens: Option<SimpleVob>,
    test_trace: bool,
    parser_stack: Vec<ParserStackEntry>,
    parser_llm_tokens_offset: usize,
    // this is empty for top-level parser,
    // and the previous grm_bytes for sub-parsers
    previous_grm_bytes: Vec<u8>,

    mid_process_was_accepting: bool,
    stop_reason: StopReason,
    error_message: Option<String>,

    no_bias_this_mid_process: bool,

    max_tokens_total: usize,
    max_tokens_parser: usize,
    compiled_grammars: Vec<Arc<CGrammar>>,

    // tokens currently in KV cache
    llm_tokens: Vec<TokenId>,
    llm_bytes: Vec<u8>,
    grm_prefix: Vec<u8>,
    is_fresh: bool,
}

#[derive(Clone)]
struct ParserStackEntry {
    parser: Parser,
    parser_llm_tokens_offset: usize,
    previous_grm_bytes_len: usize,
    symidx: CSymIdx,
    max_tokens_offset: usize,
    mask: Option<SimpleVob>,
    is_accepting: bool,
}

impl TokenParser {
    pub fn from_llguidance_json(
        token_env: TokEnv,
        top_grammar: TopLevelGrammar,
        mut logger: Logger,
        inference_caps: InferenceCapabilities,
        limits: ParserLimits,
        extra_lexemes: Vec<String>,
    ) -> Result<Self> {
        let mid_process_start_time = instant::Instant::now();
        let test_trace = top_grammar.test_trace;
        let max_tokens = top_grammar.max_tokens.unwrap_or(usize::MAX);
        let compiled_grammars = grammars_from_json(
            top_grammar,
            &token_env,
            &mut logger,
            limits.clone(),
            extra_lexemes,
        )?;
        let parser = Parser::new(
            Arc::clone(&compiled_grammars[0]),
            GenGrammarOptions::default(),
            limits.clone(),
        )?;

        Ok(TokenParser {
            bias_computer: Arc::new(DefaultBiasComputer::new(token_env.clone())),
            logger,
            test_trace,
            token_env,
            inference_caps,
            limits,
            pending_bogus_backtrack: 0,
            max_step_stats: ParserStats::default(),
            last_step_stats: ParserStats::default(),
            mid_process_start_time,
            mid_process_was_accepting: false,
            no_bias_this_mid_process: false,
            stop_reason: StopReason::NotStopped,
            error_message: None,
            pop_tokens: None,
            parser,
            parser_llm_tokens_offset: 0,
            parser_stack: Vec::new(),
            previous_grm_bytes: Vec::new(),
            compiled_grammars,
            llm_tokens: Vec::new(),
            llm_bytes: Vec::new(),
            grm_prefix: Vec::new(),
            max_tokens_total: max_tokens,
            max_tokens_parser: max_tokens,
            last_bias_time: Duration::from_secs(0),
            is_fresh: true,
        })
    }

    // regular .clone() uses a shared lexer state
    pub fn deep_clone(&self) -> Self {
        let mut copy = self.clone();
        copy.parser = self.parser.deep_clone();
        copy
    }

    pub fn stop_reason(&self) -> StopReason {
        self.stop_reason
    }

    pub fn is_fresh(&self) -> bool {
        self.is_fresh
    }

    pub fn parser_stats(&self) -> &ParserStats {
        self.parser.stats()
    }

    pub fn last_step_stats(&self) -> &ParserStats {
        &self.last_step_stats
    }

    pub fn max_step_stats(&self) -> &ParserStats {
        &self.max_step_stats
    }

    pub fn num_tokens(&self) -> usize {
        self.llm_tokens.len()
    }

    pub fn final_bytes(&self) -> &[u8] {
        &self.llm_bytes[self.grm_prefix.len()..]
    }

    pub fn mid_process_was_accepting(&self) -> bool {
        self.mid_process_was_accepting
    }

    pub fn bytes_since(&mut self, mut idx: usize) -> &[u8] {
        idx += self.grm_prefix.len();
        let endp = std::cmp::min(
            self.llm_bytes.len(),
            self.previous_grm_bytes
                .len()
                .saturating_add(self.parser.hidden_start()),
        );
        if idx >= self.llm_bytes.len() || idx >= endp {
            return &[];
        }
        &self.llm_bytes[idx..endp]
    }

    pub fn start_without_prompt(&mut self) {
        infoln!(
            self,
            "initial lexer cost: {} (no prompt)",
            self.parser.lexer_stats()
        );

        assert!(self.is_fresh);
        self.is_fresh = false;
    }

    pub fn process_prompt(&mut self, prompt: Vec<TokenId>) -> Vec<TokenId> {
        infoln!(self, "initial lexer cost: {}", self.parser.lexer_stats());

        assert!(self.is_fresh);
        self.is_fresh = false;

        assert!(self.llm_tokens.is_empty());

        let trie = self.token_env.tok_trie();
        infoln!(self, "prompt: {}", trie.tokens_dbg(&prompt));
        let mut prompt_bytes = trie.decode_raw(&prompt);
        self.parser.force_bytes();
        let grm_bytes = self.parser.get_bytes();
        prompt_bytes.extend_from_slice(&grm_bytes);
        let tokens = self.token_env.tokenize_bytes_prefix(&prompt_bytes);
        infoln!(self, "prompt+grm: {}", trie.tokens_dbg(&tokens));
        let (chop_tokens, chop_bytes) = self
            .parser
            .with_recognizer(|r| trie.chop_tokens(r, &tokens));
        let res_prompt = tokens[..tokens.len() - chop_tokens].to_vec();

        // if we moved a bunch of grammar to the prompt, update llm_tokens to reflect that
        if chop_bytes <= grm_bytes.len() {
            self.llm_bytes = grm_bytes[0..grm_bytes.len() - chop_bytes].to_vec();
            self.llm_tokens = self.token_env.tokenize_bytes_prefix(&self.llm_bytes);
            let decoded = self.token_env.tok_trie().decode_raw(&self.llm_tokens);
            if self.llm_bytes.len() > 0
                && decoded.len() > 0
                && &decoded[1..] == &self.llm_bytes
                && decoded[0] == b' '
            {
                infoln!(self, "applying <s>space hack");
                self.grm_prefix = decoded[0..1].to_vec();
                self.llm_bytes = decoded;
            }
            infoln!(self, "ini_tokens: {}", trie.tokens_dbg(&self.llm_tokens));
        } else {
            // pretend the final bit of prompt was the prefix of the grammar
            self.grm_prefix = prompt_bytes
                [prompt_bytes.len() - chop_bytes..prompt_bytes.len() - grm_bytes.len()]
                .to_vec();
            infoln!(
                self,
                "force_prefix: {:?}",
                String::from_utf8_lossy(&self.grm_prefix)
            );
        }

        infoln!(self, "res_prompt: {}", trie.tokens_dbg(&res_prompt));
        if self.test_trace {
            self.test_trace_json(&json!({
                "prompt": trie.test_trace_tokens(&prompt),
                "res_prompt": trie.test_trace_tokens(&res_prompt),
            }));
        }
        res_prompt
    }

    fn grm_bytes(&mut self) -> Vec<u8> {
        let mut grm_bytes = self.grm_prefix.clone();
        grm_bytes.extend_from_slice(&self.previous_grm_bytes);
        grm_bytes.extend_from_slice(&self.parser.get_bytes());
        grm_bytes
    }

    fn is_top_level_parser(&self) -> bool {
        self.parser_stack.is_empty()
    }

    fn test_trace_json(&mut self, j: &serde_json::Value) {
        if self.test_trace {
            infoln!(self, "TEST: {}", serde_json::to_string(j).unwrap());
        }
    }

    fn stop(&mut self, warn: &str, reason: StopReason) -> StepResult {
        if warn.len() > 0 {
            self.error_message = Some(warn.to_string());
            warn!(self, "{}; stopping", warn);
        }
        self.stop_reason = reason;
        StepResult::stop()
    }

    pub fn error_message(&self) -> Option<String> {
        self.error_message.clone()
    }

    // advance_parser() is a top-level method in this file.
<<<<<<< HEAD
    // This advance_parser() is called indirectly via the advance_parser() method
    // of the llguidance LLInterpreter interface,
=======
    // This advance_parser() is called by Constraint::commit_token().
    // It is accessible via the advance_parser() method of
    // the LLInterpreter interface.
>>>>>>> 7a980402
    //
    // The result here *never* includes a mask.
    // It's either stop or an unconditional splice (possibly noop).
    pub fn advance_parser(&mut self, arg: StepArg) -> StepResult {
        assert!(self.inference_caps.ff_tokens);
        assert!(!self.test_trace);

        self.no_bias_this_mid_process = true;
        let r = self.mid_process(arg);
        self.no_bias_this_mid_process = false;

        assert!(r.sample_mask.is_none());

        r
    }

    // mid_process() is a top-level method in this file.
    // mid_process() is called by Constraint::commit_token().
    // It is also be called by TokenParser::advance_parser()
    // within this file, in which case it is accessible
    // via the advance_parser() method of the LLInterpreter interface.
    pub fn mid_process(&mut self, mut arg: StepArg) -> StepResult {
        assert!(self.is_fresh == false, "process_prompt() not called");

        self.mid_process_start_time = instant::Instant::now();
        if self.stop_reason != StopReason::NotStopped {
            let trie = self.token_env.tok_trie();
            infoln!(
                self,
                "stopped; post tokens: bt={} {}",
                arg.backtrack,
                trie.tokens_dbg(&arg.tokens)
            );

            if arg.backtrack == 0
                && (arg.tokens.len() == 0
                    || (arg.tokens.len() == 1 && arg.tokens[0] == trie.eos_token()))
            {
                // Don't warn in this case
                return StepResult::stop();
            }

            warn!(self, "stopped ({})", self.stop_reason.to_string());
            return StepResult::stop();
        }
        if self.max_tokens_total == 0 {
            return self.stop("max_tokens_total reached", StopReason::MaxTokensTotal);
        }
        self.max_tokens_total -= 1;
        self.max_tokens_parser = self.max_tokens_parser.saturating_sub(1);

        if self.pending_bogus_backtrack != 0 {
            arg.backtrack = self.pending_bogus_backtrack;
            self.pending_bogus_backtrack = 0;
        }

        let trace = if self.test_trace {
            let tokens = self.token_env.tok_trie().test_trace_tokens(&arg.tokens);
            Some(json!({
                "backtrack": arg.backtrack,
                "tokens": tokens,
            }))
        } else {
            None
        };

        let r = self.mid_process_inner(arg);

        if self.test_trace {
            let res = if r.is_stop() {
                json!("stop")
            } else {
                let b = &r;
                json!({
                    "sample_mask": b.sample_mask.is_some(),
                    "temperature": b.temperature,
                    "splices": b.splices.iter().map(|s| {
                        json!({
                            "when_sampled": s.when_sampled,
                            "backtrack": s.backtrack,
                            "tokens": self.token_env.tok_trie().test_trace_tokens(&s.ff_tokens),
                        })
                    }).collect::<Vec<_>>(),
                })
            };
            self.test_trace_json(&json!({
                "arg": trace.unwrap(),
                "res": res,
            }));
        }

        if !self.inference_caps.ff_tokens && r.has_ff_tokens() {
            let spl = r.unconditional_splice().unwrap();
            assert!(spl.backtrack == 0);
            if spl.ff_tokens.len() == 0 {
                return self.stop(
                    "ff_tokens not allowed, but got empty splice",
                    StopReason::InternalError,
                );
            }

            let t = spl.ff_tokens[0];
            infoln!(self, "forcing ff_token by mask: {}", t);
            let mask = self.token_env.tok_trie().singleton_token_set(t);
            return StepResult::sample(mask, None);
        }

        r
    }

    fn stop_for_parser_error(&mut self, pref: &str, err: ParserError) -> StepResult {
        self.stop(&format!("{}{}", pref, err.message()), err.stop_reason())
    }

    fn mid_process_inner(&mut self, mut arg: StepArg) -> StepResult {
        let start_time = instant::Instant::now();

        self.mid_process_was_accepting = false;

        let trie = self.token_env.tok_trie();

        infoln!(
            self,
            "{}: bt={} {}",
            if self.no_bias_this_mid_process {
                "commit_token"
            } else {
                "compute_mask"
            },
            arg.backtrack,
            trie.tokens_dbg(&arg.tokens)
        );

        if arg.tokens.len() == 1 {
            if let Some(pop) = &self.pop_tokens {
                if pop.is_allowed(arg.tokens[0]) {
                    infoln!(self, "pop_tokens hit: {}", trie.token_set_dbg(pop));
                    let pentry = self.parser_stack.last().unwrap();
                    // if the top of parse stack allows this token, we should stop
                    // popping parsers in the next iteration - clear pop_tokens
                    if pentry.mask.as_ref().unwrap().is_allowed(arg.tokens[0]) {
                        self.pop_tokens = None;
                    }
                    self.pop_parser();
                    return self.mid_process_inner(arg);
                }
            }
        }
        self.pop_tokens = None;

        let mut has_eos = false;

        if arg.tokens.contains(&trie.eos_token()) {
            assert!(arg.tokens.len() == 1);
            if self.parser.scan_eos() {
                // it got scanned correctly, so we remove it
                infoln!(self, "scanned eos_token");
                arg.tokens.clear();
            } else {
                infoln!(self, "didn't scan eos_token; saving");
                arg.save_tokens(&mut self.llm_tokens);
                has_eos = true;
            }
        } else {
            arg.save_tokens(&mut self.llm_tokens);
        }

        let new_bytes = trie.decode_raw(&arg.tokens);
        self.llm_bytes.extend_from_slice(&new_bytes);

        // eprintln!(
        //     "llm_bytes: {:?}\nllm_tokens: {}\n{:?}",
        //     String::from_utf8_lossy(&self.llm_bytes),
        //     trie.tokens_dbg(&self.llm_tokens),
        //     self.llm_tokens
        // );

        // TODO maybe remove in future
        if self.llm_bytes != trie.decode_raw(&self.llm_tokens) {
            panic!(
                "llm_bytes mismatch:\n    {:?}\n    {:?}",
                String::from_utf8_lossy(&self.llm_bytes),
                String::from_utf8_lossy(&trie.decode_raw(&self.llm_tokens))
            );
        }

        match self.parser.apply_tokens(
            trie,
            &self.llm_tokens[self.parser_llm_tokens_offset..],
            if self.is_top_level_parser() {
                self.grm_prefix.len()
            } else {
                0
            },
        ) {
            Ok("") => {}
            Ok(msg) => infoln!(self, "parser: {}", msg),
            Err(e) => {
                return self.stop(
                    &format!("Parser Error: {}", e),
                    StopReason::ParserTooComplex,
                );
            }
        };

        self.parser.filter_max_tokens();

        // force after scanning tokens from LLM (this may walk the parser some more)
        self.parser.force_bytes();
        let grm_bytes = self.grm_bytes();
        let trie = self.token_env.tok_trie(); // make borrow-checker happy

        let mut backtrack = 0;

        // println!(
        //     "\nllm_bytes: {:?}\ngrm_bytes: {:?}\n",
        //     String::from_utf8_lossy(&self.llm_bytes),
        //     String::from_utf8_lossy(&grm_bytes),
        // );

        // now, see if we need to backtrack
        if self.llm_bytes.len() > grm_bytes.len()
            || self.llm_bytes != grm_bytes[0..self.llm_bytes.len()]
        {
            let mut ptr = 0;
            for (idx, t) in self.llm_tokens.iter().enumerate() {
                let b = trie.token(*t);
                let pend = ptr + b.len();
                if pend > grm_bytes.len() || b != &grm_bytes[ptr..pend] {
                    backtrack = self.llm_tokens.len() - idx;
                    infoln!(
                        self,
                        "backtrack: {} (deletes: {:?})",
                        backtrack,
                        String::from_utf8_lossy(&self.llm_bytes[ptr..])
                    );
                    assert!(backtrack > 0);
                    self.llm_bytes.drain(ptr..);
                    break;
                }
                ptr = pend;
            }
            if backtrack == 0 {
                panic!(
                    "backtrack failed {:?} {:?}",
                    String::from_utf8_lossy(&self.llm_bytes),
                    String::from_utf8_lossy(&grm_bytes)
                );
            }
        }

        // if arg.tokens.contains(&trie.eos_token()) {
        //     return StepResult::stop();
        // }

        let new_forced = grm_bytes[self.llm_bytes.len()..].to_vec();
        let mut token_prefix = Vec::new();

        let do_force = new_forced.len() > 0 && !self.parser.grammar().lexer_spec().no_forcing;

        if do_force || backtrack > 0 {
            let mut grm_tokens = self.token_env.tokenize_bytes_prefix(&new_forced);
            infoln!(
                self,
                "forced: {} bytes:{:?} tokens:{:?}",
                trie.tokens_dbg(&grm_tokens),
                new_forced,
                grm_tokens
            );
            let (chop_tokens, chop_bytes) = self
                .parser
                .with_recognizer(|r| trie.chop_tokens(r, &grm_tokens));
            infoln!(self, "chop: {} tokens, {} bytes", chop_tokens, chop_bytes);
            token_prefix = new_forced[new_forced.len() - chop_bytes..].to_vec();
            // here we remove a suffix from grm_tokens that could be possibly tokenized differently
            grm_tokens.truncate(grm_tokens.len() - chop_tokens);

            if grm_tokens.len() > 0 || backtrack > 0 {
                infoln!(
                    self,
                    "fixed_tokens: {} bt={}",
                    trie.tokens_dbg(&grm_tokens),
                    backtrack
                );
                if backtrack != 0 && !self.inference_caps.backtrack {
                    let msg = format!(
                        "can't backtrack over {}; this may confuse the model",
                        trie.tokens_dbg(
                            &self.llm_tokens[self.llm_tokens.len() - backtrack as usize..]
                        )
                    );
                    warn!(self, "{}", msg);
                    // Setting error is too extreme here (may terminate the sequence)
                    // self.error_message = Some(msg);
                    self.pending_bogus_backtrack = backtrack as u32;
                    backtrack = 0;
                }
                return StepResult::splice(backtrack as u32, grm_tokens);
            } else {
                infoln!(self, "no fixed tokens");
            }
        } else if new_forced.len() > 0 {
            token_prefix.extend_from_slice(&new_forced);
            infoln!(self, "no-forced bytes:{:?}", new_forced);
        }

        if token_prefix.is_empty() {
            if let Err(e) = self.maybe_push_parser() {
                return self.stop(
                    &format!("Error creating nested parser: {}", e),
                    StopReason::InternalError,
                );
            }
        }

        let (inner_done, inner_accepting) = {
            let empty_token_prefix = token_prefix.is_empty();
            let lexer_bytes = self.parser.has_pending_lexeme_bytes();
            let is_accepting = self.parser.is_accepting();
            let can_advance = self.parser.can_advance();
            let inner_done = empty_token_prefix && is_accepting && (!can_advance || has_eos);
            infoln!(
                self,
                "inner_done: {inner_done}; lexer_bytes: {lexer_bytes}; \
                can_advance: {can_advance} (eos:{has_eos}); \
                accept: {is_accepting}; \
                empty_token_prefix: {empty_token_prefix}"
            );
            let inner_accepting = is_accepting && empty_token_prefix;
            (inner_done, inner_accepting)
        };

        let trie = self.token_env.tok_trie();

        if inner_done || self.max_tokens_parser == 0 {
            if self.parser_stack.is_empty() {
                self.mid_process_was_accepting = inner_accepting;
                infoln!(
                    self,
                    "only eos token allowed, stopping; accepting: {}",
                    inner_accepting
                );
                return self.stop(
                    "",
                    if inner_done {
                        if has_eos {
                            StopReason::EndOfSentence
                        } else {
                            StopReason::NoExtension
                        }
                    } else {
                        StopReason::MaxTokensParser
                    },
                );
            } else {
                infoln!(self, "pop_parser; tokens left {}", self.max_tokens_parser);
                self.pop_parser();
                // re-start the whole process with a nice tail-recursion
                return self.mid_process_inner(if has_eos {
                    arg
                } else {
                    StepArg {
                        backtrack: 0,
                        tokens: Vec::new(),
                        sampled: None,
                    }
                });
            }
        }

        if self.no_bias_this_mid_process {
            self.no_bias_this_mid_process = false;
            return StepResult::noop();
        }

        let pre_stats = self.parser.stats().clone();
        let mut set = self
            .parser
            .compute_bias(&*self.bias_computer, &token_prefix);
        let p_stats = self.parser.stats().delta(&pre_stats);
        self.last_bias_time = Duration::from_micros(p_stats.compute_time_us);
        self.last_step_stats = p_stats.clone();
        self.max_step_stats = self.max_step_stats.max(&p_stats);

        if let Some(err) = self.parser.get_error() {
            return self.stop_for_parser_error("", err);
        }

        if inner_accepting {
            let mut all_accepting = true;
            if self.parser_stack.len() > 0 {
                let mut pop_tokens = trie.alloc_token_set();
                for pentry in self.parser_stack.iter_mut() {
                    if pentry.mask.is_none() {
                        assert!(token_prefix.is_empty());
                        let (is_accepting, mask) = pentry
                            .parser
                            .compute_bias_after_gen_grammar(&*self.bias_computer, pentry.symidx);
                        if let Some(err) = pentry.parser.get_error() {
                            return self.stop_for_parser_error("inner parser: ", err);
                        }
                        infoln!(self, "bias for upper parser: {}", trie.token_set_dbg(&mask));
                        pentry.mask = Some(mask);
                        pentry.is_accepting = is_accepting;
                    }
                    let m = pentry.mask.as_ref().unwrap();
                    pop_tokens.or_minus(m, &set);
                    set.or(m);
                    if !pentry.is_accepting {
                        all_accepting = false;
                        break;
                    }
                }
                infoln!(self, "pop_tokens: {}", trie.token_set_dbg(&pop_tokens));
                self.pop_tokens = Some(pop_tokens);
            }
            self.mid_process_was_accepting = all_accepting;
            if all_accepting {
                set.allow_token(trie.eos_token());
            }
        }

        infoln!(
            self,
            "step-stats: {}us; {} lex fuel; {} items; {}",
            start_time.elapsed().as_micros(),
            p_stats.lexer_cost,
            p_stats.all_items,
            self.parser.lexer_stats(),
        );

        infoln!(
            self,
            "bias: (pref: {:?}; accpt: {}) {}",
            String::from_utf8_lossy(&token_prefix),
            self.mid_process_was_accepting,
            self.token_env.tok_trie().token_set_dbg(&set)
        );

        if set.num_set() == 0 {
            infoln!(self, "no tokens allowed, stopping");
            return self.stop("", StopReason::NoExtensionBias);
        }

        return StepResult::sample(set, self.parser.temperature());
    }

    fn maybe_push_parser(&mut self) -> Result<()> {
        if let Some((msg, symidx, gen_grammar)) = self.parser.maybe_gen_grammar() {
            if msg.len() > 0 {
                warn!(self, "{}", msg);
            }
            let grm = Arc::clone(&self.compiled_grammars[gen_grammar.grammar.to_index().unwrap()]);
            let max_tokens = self.parser.grammar().sym_data(symidx).props.max_tokens;
            let parser = Parser::new(grm, gen_grammar, self.limits.clone())?;
            let mut old_parser = std::mem::replace(&mut self.parser, parser);
            self.parser.take_global_state_from(&mut old_parser);
            let mut entry = ParserStackEntry {
                parser: old_parser,
                parser_llm_tokens_offset: self.parser_llm_tokens_offset,
                previous_grm_bytes_len: self.previous_grm_bytes.len(),
                symidx,
                max_tokens_offset: self.max_tokens_total.saturating_sub(self.max_tokens_parser),
                mask: None,
                is_accepting: false, // computed with mask
            };
            self.max_tokens_parser = std::cmp::min(self.max_tokens_parser, max_tokens);
            self.parser_llm_tokens_offset = self.llm_tokens.len();
            self.previous_grm_bytes
                .extend_from_slice(&entry.parser.get_bytes());
            self.parser_stack.push(entry);
        }
        Ok(())
    }

    fn pop_parser(&mut self) {
        let inner_bytes = self.parser.get_bytes();
        let entry = self.parser_stack.pop().unwrap();
        let mut prev_parser = std::mem::replace(&mut self.parser, entry.parser);
        self.parser.take_global_state_from(&mut prev_parser);
        self.parser_llm_tokens_offset = entry.parser_llm_tokens_offset;
        self.previous_grm_bytes
            .truncate(entry.previous_grm_bytes_len);
        infoln!(
            self,
            "pop_parser: {} tokens left; new {} - {} = {}",
            self.max_tokens_parser,
            self.max_tokens_total,
            entry.max_tokens_offset,
            self.max_tokens_total
                .saturating_sub(entry.max_tokens_offset)
        );
        self.max_tokens_parser = self
            .max_tokens_total
            .saturating_sub(entry.max_tokens_offset);
        self.parser.scan_gen_grammar(entry.symidx, inner_bytes);
    }
}<|MERGE_RESOLUTION|>--- conflicted
+++ resolved
@@ -271,14 +271,9 @@
     }
 
     // advance_parser() is a top-level method in this file.
-<<<<<<< HEAD
-    // This advance_parser() is called indirectly via the advance_parser() method
-    // of the llguidance LLInterpreter interface,
-=======
     // This advance_parser() is called by Constraint::commit_token().
     // It is accessible via the advance_parser() method of
     // the LLInterpreter interface.
->>>>>>> 7a980402
     //
     // The result here *never* includes a mask.
     // It's either stop or an unconditional splice (possibly noop).
